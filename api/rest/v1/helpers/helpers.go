--- conflicted
+++ resolved
@@ -1,11 +1,8 @@
 package helpers
 
 import (
-<<<<<<< HEAD
 	"strconv"
-=======
 	"strings"
->>>>>>> 3a06e160
 
 	"github.com/openlyinc/pointy"
 	"github.com/pkg/errors"
@@ -114,7 +111,6 @@
 	return response
 }
 
-<<<<<<< HEAD
 func Uint64ToString(v uint64) *string {
 	str := strconv.FormatUint(v, 10)
 	return &str
@@ -123,7 +119,8 @@
 func Int64ToString(v int64) *string {
 	str := strconv.FormatInt(v, 10)
 	return &str
-=======
+}
+
 // ParseAssets parses comma separated assets from string.
 func ParseAssets(str string) (asts []common.Asset, err error) {
 	parts := strings.Split(str, ",")
@@ -136,5 +133,4 @@
 		}
 	}
 	return asts, nil
->>>>>>> 3a06e160
 }