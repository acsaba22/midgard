package handlers

import (
	"net/http"
	"time"

	"github.com/99designs/gqlgen/handler"

	"github.com/openlyinc/pointy"
	"github.com/rs/zerolog"

	"gitlab.com/thorchain/bepswap/chain-service/api/graphQL/v1/codegen"
	"gitlab.com/thorchain/bepswap/chain-service/api/graphQL/v1/resolvers"
	"gitlab.com/thorchain/bepswap/chain-service/api/rest/v1/helpers"
	"gitlab.com/thorchain/bepswap/chain-service/internal/clients/blockchains/binance"
	"gitlab.com/thorchain/bepswap/chain-service/internal/clients/thorChain"
	"gitlab.com/thorchain/bepswap/chain-service/internal/common"
	"gitlab.com/thorchain/bepswap/chain-service/internal/logo"

	"gitlab.com/thorchain/bepswap/chain-service/internal/store/timescale"

	api "gitlab.com/thorchain/bepswap/chain-service/api/rest/v1/codegen"

	"github.com/labstack/echo/v4"
)

const (
// defaultLimit  int = 25
// defaultOffset int = 0
)

// Handlers data structure is the api/interface into the policy business logic service
type Handlers struct {
	store           *timescale.Client
	thorChainClient *thorChain.API // TODO Move out of handler (Handler should only talk to the DB)
	logger          zerolog.Logger
	binanceClient   *binance.BinanceClient // TODO Move out of handler (Handler should only talk to the DB)
	logoClient      *logo.LogoClient
}

// NewBinanceClient creates a new service interface with the Datastore of your choise
func New(store *timescale.Client, thorChainClient *thorChain.API, logger zerolog.Logger, binanceClient *binance.BinanceClient, logoClient *logo.LogoClient) *Handlers {
	return &Handlers{
		store:           store,
		thorChainClient: thorChainClient,
		logger:          logger,
		binanceClient:   binanceClient,
		logoClient:      logoClient,
	}
}

// This swagger/openapi 3.0 generated documentation// (GET /v1/doc)
func (h *Handlers) GetDocs(ctx echo.Context) error {
	return ctx.File("public/rest/v1/api.html")
}

// JSON swagger/openapi 3.0 specification endpoint// (GET /v1/swagger.json)
func (h *Handlers) GetSwagger(ctx echo.Context) error {
	swagger, _ := api.GetSwagger()
	return ctx.JSONPretty(http.StatusOK, swagger, "   ")
}

// (GET /v1/health)
func (h *Handlers) GetHealth(ctx echo.Context) error {
	return ctx.JSON(http.StatusOK, "OK")
}
// (GET /v1/tx/{address})
func (h *Handlers) GetTxDetails(ctx echo.Context, address string) error {
	 
	ass, _ := common.NewAsset("BNB")

	response := api.TxDetails{
		//TestDailyActiveUsers:   nil,
		Pool:            helpers.ConvertAssetForAPI(ass),
		// Status:          nil,
		// Date:            nil,
		// Height:          nil,
		// TotalAssetBuys:     nil,
		// TotalAssetSells:    nil,
		// TotalDepth:         nil,
		// TotalEarned:        nil,
		// TotalStakeTx:       nil,
		// TotalStaked:        nil,
		// TotalTx:            nil,
		// TotalUsers:         nil,
		// TotalVolume:        nil,
		// TotalVolume24hr:    nil,
		// TotalWithdrawTx:    nil,
	}

	return ctx.JSON(http.StatusOK, response)

//	return ctx.JSON(http.StatusOK, "OK")
}
// (GET /v1/assets)
func (h *Handlers) GetAssets(ctx echo.Context) error {
	h.logger.Debug().Str("path", ctx.Path()).Msg("GetAssets")

	// pools, err := h.thorChainClient.GetPools()
	// if err != nil {
	// 	h.logger.Error().Err(err).Msg("fail to get pools")
	// 	return echo.NewHTTPError(http.StatusBadRequest, api.GeneralErrorResponse{
	// 		Error: err.Error(),
	// 	})
	// }
	//
	// assets := api.AssetsResponse{}
	//
	// for _, item := range pools {
	// 	a := *helpers.ConvertAssetForAPI(item.Asset)
	// 	assets = append(assets, a)
	// }

	return ctx.JSON(http.StatusOK, "assets")
}

// (GET /v1/assets/{asset})
func (h *Handlers) GetAssetInfo(ctx echo.Context, asset string) error {
	h.logger.Debug().Str("path", ctx.Path()).Msg("GetAssetInfo")

	// asset passed in
	// ass, err := common.NewAsset(asset)
	// if err != nil {
	// 	h.logger.Error().Err(err).Str("params.Asset", asset).Msg("invalid asset or format")
	// 	return echo.NewHTTPError(http.StatusBadRequest, api.GeneralErrorResponse{Error: "invalid asset or format"})
	// }

	// pool, err := h.thorChainClient.GetPool(ass)
	// if err != nil {
	// 	h.logger.Error().Err(err).Str("asset", ass.String()).Msg("fail to get pool")
	// 	return echo.NewHTTPError(http.StatusBadRequest, api.GeneralErrorResponse{Error: "asset doesn't exist in pool"})
	// }

	// tokenData, err := h.binanceClient.GetToken(pool.Asset)
	// if err != nil {
	// 	h.logger.Error().Err(err).Msg("fail to get token data from binance")
	// 	return echo.NewHTTPError(http.StatusBadRequest, api.GeneralErrorResponse{Error: "fail to get token data from binance"})
	// }
	//
	// res := api.AssetsDetailedResponse{
	// 	Asset: helpers.ConvertAssetForAPI(pool.Asset),
	// 	// DateCreated: &t, // TODO Pending
	// 	Logo: pointy.String(h.logoClient.GetLogoUrl(pool.Asset)),
	// 	Name: pointy.String(tokenData.Name),
	// 	// PriceRune:   pointy.Float64(-1), // TODO Pending
	// 	// PriceUSD:    pointy.Float64(-1), // TODO Pending
	// }

	return ctx.JSON(http.StatusOK, "res")
}

// (GET /v1/bepswap)
func (h *Handlers) GetBEPSwapData(ctx echo.Context) error {
	response := api.BEPSwapResponse{
		DailyActiveUsers:   nil,
		DailyTx:            nil,
		MonthlyActiveUsers: nil,
		MonthlyTx:          nil,
		PoolCount:          nil,
		TotalAssetBuys:     nil,
		TotalAssetSells:    nil,
		TotalDepth:         nil,
		TotalEarned:        nil,
		TotalStakeTx:       nil,
		TotalStaked:        nil,
		TotalTx:            nil,
		TotalUsers:         nil,
		TotalVolume:        nil,
		TotalVolume24hr:    nil,
		TotalWithdrawTx:    nil,
	}

	return ctx.JSON(http.StatusOK, response)
}

// (GET /v1/pools/{asset})
func (h *Handlers) GetPoolsData(ctx echo.Context, ass string) error {
	asset, err := common.NewAsset(ass)
	if err != nil {
		h.logger.Error().Err(err).Str("params.Asset", ass).Msg("invalid asset or format")
		return echo.NewHTTPError(http.StatusBadRequest, api.GeneralErrorResponse{Error: "invalid asset or format"})
	}

	// pool, err := h.store.GetPool(asset)
	// if err != nil {
	// 	h.logger.Error().Err(err).Str("params.Asset", asset.String()).Msg("ERROR")
	// 	return echo.NewHTTPError(http.StatusBadRequest, api.GeneralErrorResponse{Error: "EREREER "})
	// }

	response := api.PoolsDetailedResponse{
		Asset:            helpers.ConvertAssetForAPI(asset),
		AssetDepth:       pointy.Int64(11),
		AssetROI:         pointy.Float64(22.22),
		AssetStakedTotal: pointy.Int64(33),
		BuyAssetCount:    pointy.Int64(44),
		BuyFeeAverage:    pointy.Int64(55),
		BuyFeesTotal:     pointy.Int64(66),
		BuySlipAverage:   pointy.Int64(77),
		BuyTxAverage:     pointy.Int64(88),
		BuyVolume:        pointy.Int64(99),
		PoolDepth:        pointy.Int64(111),
		PoolFeeAverage:   pointy.Int64(222),
		PoolFeesTotal:    pointy.Int64(333),
		PoolROI:          pointy.Float64(444.444),
		PoolROI12:        pointy.Float64(555.555),
		PoolSlipAverage:  pointy.Int64(666),
		PoolStakedTotal:  pointy.Int64(777),
		PoolTxAverage:    pointy.Int64(888),
		PoolUnits:        pointy.Int64(999),
		PoolVolume:       pointy.Int64(1111),
		PoolVolume24hr:   pointy.Int64(2222),
		Price:            pointy.Float64(3333.3333),
		RuneDepth:        pointy.Int64(4444),
		RuneROI:          pointy.Float64(5555.5555),
		RuneStakedTotal:  pointy.Int64(6666),
		SellAssetCount:   pointy.Int64(7777),
		SellFeeAverage:   pointy.Int64(8888),
		SellFeesTotal:    pointy.Int64(9999),
		SellSlipAverage:  pointy.Int64(11111),
		SellTxAverage:    pointy.Int64(22222),
		SellVolume:       pointy.Int64(33333),
		StakeTxCount:     pointy.Int64(44444),
		StakersCount:     pointy.Int64(55555),
		StakingTxCount:   pointy.Int64(66666),
		SwappersCount:    pointy.Int64(77777),
		SwappingTxCount:  pointy.Int64(88888),
		WithdrawTxCount:  pointy.Int64(99999),
	}

	return ctx.JSON(http.StatusOK, response)
}

// (GET /v1/stakers)
func (h *Handlers) GetStakersData(ctx echo.Context) error {
	// addresses := h.store.GetStakerAddresses()
	// response := api.StakersResponse{}
	// for _,addr := range addresses {
	// 	response = append(response, api.Stakers(addr.String()))
	// }
	// return ctx.JSON(http.StatusOK, response)
	return nil
}

// (GET /v1/stakers/{address})
func (h *Handlers) GetStakersAddressData(ctx echo.Context, address string) error {
<<<<<<< HEAD
	addr, err := common.NewAddress(address)
	if err != nil {
		return echo.NewHTTPError(http.StatusBadRequest, api.GeneralErrorResponse{
			Error: err.Error(),
		})
	}

	details := h.store.GetStakerAddressDetails(addr)
	assets := make([]api.Asset, len(details.StakerArray))

	for _,ass := range details.StakerArray {
		assets = append(assets, *helpers.ConvertAssetForAPI(ass))
	}

	response := api.StakersAddressDataResponse{
		StakeArray: &assets,
		TotalEarned: pointy.Int64(details.TotalEarned),
		TotalROI:    pointy.Int64(details.TotalROI),
		TotalStaked: pointy.Int64(details.TotalStaked),
	}
=======
	// addr, err := common.NewAddress(address)
	// if err != nil {
	// 	return echo.NewHTTPError(http.StatusBadRequest, api.GeneralErrorResponse{
	// 		Error: err.Error(),
	// 	})
	// }
	//
	// details, err := h.store.GetStakerAddressDetails(addr)
	// if err != nil {
	// 	return ctx.JSON(http.StatusInternalServerError, err)
	// }
	// assets := make([]api.Asset, len(details.StakerArray))
	//
	// for _,ass := range details.StakerArray {
	// 	assets = append(assets, *helpers.ConvertAssetForAPI(ass))
	// }
	//
	// response := api.StakersAddressDataResponse{
	// 	StakeArray: &assets,
	// 	TotalEarned: pointy.Int64(details.TotalEarned),
	// 	TotalROI:    pointy.Int64(details.TotalROI),
	// 	TotalStaked: pointy.Int64(details.TotalStaked),
	// }
	//
	// spew.Dump()
	// return ctx.JSON(http.StatusOK, response)
>>>>>>> 5de30504

	return nil
}

// (GET /v1/stakers/{address}/{asset})
func (h *Handlers) GetStakersAddressAndAssetData(ctx echo.Context, address string, asset string) error {
	ass0, _ := common.NewAsset(asset)
	var response = api.StakersAssetDataResponse{
		Asset:           helpers.ConvertAssetForAPI(ass0),
		AssetEarned:     pointy.Int64(111),
		AssetROI:        pointy.Float64(222.222),
		AssetStaked:     pointy.Int64(333),
		DateFirstStaked: &time.Time{},
		PoolEarned:      pointy.Int64(444),
		PoolROI:         pointy.Float64(555.555),
		PoolStaked:      pointy.Int64(666),
		RuneEarned:      pointy.Int64(777),
		RuneROI:         pointy.Float64(888.888),
		RuneStaked:      pointy.Int64(999),
		StakeUnits:      pointy.Int64(1111),
	}

	return ctx.JSON(http.StatusOK, response)
}

// (GET /v1/graphql)
func (h *Handlers) GetGraphqlPlayground(ctx echo.Context) error {
	handlerFunc := handler.Playground("GraphQL playground", "/v1/graphql/query")
	req := ctx.Request()
	res := ctx.Response()
	handlerFunc.ServeHTTP(res, req)
	return nil
}

// (POST /v1/graphql/query)
func (h *Handlers) PostGraphqlQuery(ctx echo.Context) error {
	handleFunc := handler.GraphQL(codegen.NewExecutableSchema(codegen.Config{Resolvers: &resolvers.Resolver{}}))
	req := ctx.Request()
	res := ctx.Response()
	handleFunc.ServeHTTP(res, req)
	return nil
}<|MERGE_RESOLUTION|>--- conflicted
+++ resolved
@@ -243,28 +243,6 @@
 
 // (GET /v1/stakers/{address})
 func (h *Handlers) GetStakersAddressData(ctx echo.Context, address string) error {
-<<<<<<< HEAD
-	addr, err := common.NewAddress(address)
-	if err != nil {
-		return echo.NewHTTPError(http.StatusBadRequest, api.GeneralErrorResponse{
-			Error: err.Error(),
-		})
-	}
-
-	details := h.store.GetStakerAddressDetails(addr)
-	assets := make([]api.Asset, len(details.StakerArray))
-
-	for _,ass := range details.StakerArray {
-		assets = append(assets, *helpers.ConvertAssetForAPI(ass))
-	}
-
-	response := api.StakersAddressDataResponse{
-		StakeArray: &assets,
-		TotalEarned: pointy.Int64(details.TotalEarned),
-		TotalROI:    pointy.Int64(details.TotalROI),
-		TotalStaked: pointy.Int64(details.TotalStaked),
-	}
-=======
 	// addr, err := common.NewAddress(address)
 	// if err != nil {
 	// 	return echo.NewHTTPError(http.StatusBadRequest, api.GeneralErrorResponse{
@@ -291,7 +269,6 @@
 	//
 	// spew.Dump()
 	// return ctx.JSON(http.StatusOK, response)
->>>>>>> 5de30504
 
 	return nil
 }
