package handlers

import (
	"net/http"

	"github.com/99designs/gqlgen/handler"
	"github.com/openlyinc/pointy"
	"github.com/rs/zerolog"

	"gitlab.com/thorchain/midgard/api/graphQL/v1/codegen"
	"gitlab.com/thorchain/midgard/api/graphQL/v1/resolvers"
	api "gitlab.com/thorchain/midgard/api/rest/v1/codegen"
	"gitlab.com/thorchain/midgard/api/rest/v1/helpers"
	"gitlab.com/thorchain/midgard/internal/clients/blockchains/binance"
	"gitlab.com/thorchain/midgard/internal/clients/thorChain"
	"gitlab.com/thorchain/midgard/internal/common"
	"gitlab.com/thorchain/midgard/internal/logo"
	"gitlab.com/thorchain/midgard/internal/store/timescale"

	"github.com/labstack/echo/v4"
)

// Handlers data structure is the api/interface into the policy business logic service
type Handlers struct {
	store           *timescale.Client
	thorChainClient *thorChain.API // TODO Move out of handler (Handler should only talk to the DB)
	logger          zerolog.Logger
	binanceClient   *binance.Client // TODO Move out of handler (Handler should only talk to the DB)
	logoClient      *logo.LogoClient
}

// NewBinanceClient creates a new service interface with the Datastore of your choise
func New(store *timescale.Client, thorChainClient *thorChain.API, logger zerolog.Logger, binanceClient *binance.Client, logoClient *logo.LogoClient) *Handlers {
	return &Handlers{
		store:           store,
		thorChainClient: thorChainClient,
		logger:          logger,
		binanceClient:   binanceClient,
		logoClient:      logoClient,
	}
}

// This swagger/openapi 3.0 generated documentation// (GET /v1/doc)
func (h *Handlers) GetDocs(ctx echo.Context) error {
	return ctx.File("public/rest/v1/api.html")
}

// JSON swagger/openapi 3.0 specification endpoint// (GET /v1/swagger.json)
func (h *Handlers) GetSwagger(ctx echo.Context) error {
	swagger, _ := api.GetSwagger()
	return ctx.JSONPretty(http.StatusOK, swagger, "   ")
}

// (GET /v1/health)
func (h *Handlers) GetHealth(ctx echo.Context) error {
	if err := h.store.Ping(); err != nil {
		return echo.NewHTTPError(http.StatusInternalServerError, api.GeneralErrorResponse{Error: err.Error()})
	}
	return ctx.JSON(http.StatusOK, "OK")
}

// (GET /v1/tx/{address})
func (h *Handlers) GetTxDetails(ctx echo.Context, address string) error {
	addr, _ := common.NewAddress(address)
	txData, err := h.store.GetTxData(addr)
	if err != nil {
		h.logger.Err(err).Msg("failed to GetTxData")
		return echo.NewHTTPError(http.StatusInternalServerError, api.GeneralErrorResponse{Error: err.Error()})
	}

	response := helpers.PrepareTxDataResponseForAPI(txData)
	return ctx.JSON(http.StatusOK, response)
}

// (GET /v1/tx/{address}/asset/{asset})
func (h *Handlers) GetTxDetailsByAddressAsset(ctx echo.Context, address, asset string) error {
	addr, _ := common.NewAddress(address)
	ass, _ := common.NewAsset(asset)
	txData, err := h.store.GetTxDataByAddressAsset(addr, ass)
	if err != nil {
		h.logger.Err(err).Msg("failed to GetTxDataByAddressAsset")
		return echo.NewHTTPError(http.StatusInternalServerError, api.GeneralErrorResponse{Error: err.Error()})
	}

	response := helpers.PrepareTxDataResponseForAPI(txData)
	return ctx.JSON(http.StatusOK, response)
}

// (GET /v1/tx/{address}/txid/{txid})
func (h *Handlers) GetTxDetailsByAddressTxId(ctx echo.Context, address, txid string) error {
	addr, _ := common.NewAddress(address)
	txData, err := h.store.GetTxDataByAddressTxId(addr, txid)
	if err != nil {
		h.logger.Err(err).Msg("failed to GetTxDataByAddressAsset")
		return echo.NewHTTPError(http.StatusInternalServerError, api.GeneralErrorResponse{Error: err.Error()})
	}

	response := helpers.PrepareTxDataResponseForAPI(txData)
	return ctx.JSON(http.StatusOK, response)
}

// (GET /v1/tx/asset/{asset})
func (h *Handlers) GetTxDetailsByAsset(ctx echo.Context, asset string) error {
	ass, _ := common.NewAsset(asset)
	txData, err := h.store.GetTxDataByAsset(ass)
	if err != nil {
		h.logger.Err(err).Msg("failed to GetTxDataByAddressAsset")
		return echo.NewHTTPError(http.StatusInternalServerError, api.GeneralErrorResponse{Error: err.Error()})
	}

	response := helpers.PrepareTxDataResponseForAPI(txData)
	return ctx.JSON(http.StatusOK, response)
}

// (GET /v1/pools)
func (h *Handlers) GetPools(ctx echo.Context) error {
	h.logger.Debug().Str("path", ctx.Path()).Msg("GetAssets")
	pools, err := h.store.GetPools()
	if err != nil {
		h.logger.Error().Err(err).Msg("Failed to GetPools")
		return echo.NewHTTPError(http.StatusInternalServerError, api.GeneralErrorResponse{Error: err.Error()})
	}
	assets := api.PoolsResponse{}
	for _, pool := range pools {
		a := *helpers.ConvertAssetForAPI(pool)
		assets = append(assets, a)
	}
	return ctx.JSON(http.StatusOK, assets)
}

// (GET v1/assets?asset={a1,a2,a3})
func (h *Handlers) GetAssetInfo(ctx echo.Context, assetParam api.GetAssetInfoParams) error {
	h.logger.Debug().Str("path", ctx.Path()).Msg("GetAssetInfo")
	asts, err := helpers.ParseAssets(assetParam.Asset)
	if err != nil {
		h.logger.Error().Err(err).Str("params.Asset", assetParam.Asset).Msg("invalid asset or format")
		return echo.NewHTTPError(http.StatusBadRequest, api.GeneralErrorResponse{Error: err.Error()})
	}

<<<<<<< HEAD
	priceInRune, err := h.store.GetPriceInRune(pool)
	if err != nil {
		h.logger.Error().Err(err).Msg("failed to GetPriceInRune")
		return echo.NewHTTPError(http.StatusInternalServerError, api.GeneralErrorResponse{Error: err.Error()})
	}

	dateCreated, err := h.store.GetDateCreated(pool)
	if err != nil {
		h.logger.Err(err).Msg("failed to GetDataCrated")
		return echo.NewHTTPError(http.StatusInternalServerError, api.GeneralErrorResponse{Error: err.Error()})
	}

	response := api.AssetsDetailedResponse{
		Asset:       helpers.ConvertAssetForAPI(pool),
		DateCreated: helpers.Uint64ToString(dateCreated),
		Logo:        pointy.String(h.logoClient.GetLogoUrl(pool)),
		Name:        pointy.String(tokenData.Name),
		PriceRune:   pointy.Float64(priceInRune),
=======
	response := make(api.AssetsDetailedResponse, len(asts))
	for i, ast := range asts {
		pool, err := h.store.GetPool(ast)
		if err != nil {
			h.logger.Error().Err(err).Str("asset", ast.String()).Msg("failed to get pool")
			return echo.NewHTTPError(http.StatusBadRequest, api.GeneralErrorResponse{Error: err.Error()})
		}

		tokenData, err := h.binanceClient.GetToken(pool)
		if err != nil {
			h.logger.Error().Err(err).Msg("failed to get token data from binance")
			return echo.NewHTTPError(http.StatusBadRequest, api.GeneralErrorResponse{Error: err.Error()})
		}

		priceInRune, err := h.store.GetPriceInRune(pool)
		if err != nil {
			h.logger.Error().Err(err).Msg("failed to GetPriceInRune")
			return echo.NewHTTPError(http.StatusInternalServerError, api.GeneralErrorResponse{Error: err.Error()})
		}

		dateCreated, err := h.store.GetDateCreated(pool)
		if err != nil {
			h.logger.Err(err).Msg("failed to GetDataCrated")
			return echo.NewHTTPError(http.StatusInternalServerError, api.GeneralErrorResponse{Error: err.Error()})
		}

		response[i] = api.AssetDetail{
			Asset:       helpers.ConvertAssetForAPI(pool),
			DateCreated: pointy.Int64(int64(dateCreated)),
			Logo:        pointy.String(h.logoClient.GetLogoUrl(pool)),
			Name:        pointy.String(tokenData.Name),
			PriceRune:   pointy.Float64(priceInRune),
		}
>>>>>>> 3a06e160
	}

	return ctx.JSON(http.StatusOK, response)
}

// (GET /v1/stats)
func (h *Handlers) GetStats(ctx echo.Context) error {
	StatsData, err := h.store.GetStatsData()
	if err != nil {
		h.logger.Err(err).Msg("failure with GetStatsData")
		return echo.NewHTTPError(http.StatusInternalServerError, api.GeneralErrorResponse{Error: err.Error()})
	}

	response := api.StatsResponse{
		DailyActiveUsers:   helpers.Uint64ToString(StatsData.DailyActiveUsers),
		DailyTx:            helpers.Uint64ToString(StatsData.DailyTx),
		MonthlyActiveUsers: helpers.Uint64ToString(StatsData.MonthlyActiveUsers),
		MonthlyTx:          helpers.Uint64ToString(StatsData.MonthlyTx),
		PoolCount:          helpers.Uint64ToString(StatsData.PoolCount),
		TotalAssetBuys:     helpers.Uint64ToString(StatsData.TotalAssetBuys),
		TotalAssetSells:    helpers.Uint64ToString(StatsData.TotalAssetSells),
		TotalDepth:         helpers.Uint64ToString(StatsData.TotalDepth),
		TotalEarned:        helpers.Uint64ToString(StatsData.TotalEarned),
		TotalStakeTx:       helpers.Uint64ToString(StatsData.TotalStakeTx),
		TotalStaked:        helpers.Uint64ToString(StatsData.TotalStaked),
		TotalTx:            helpers.Uint64ToString(StatsData.TotalTx),
		TotalUsers:         helpers.Uint64ToString(StatsData.TotalUsers),
		TotalVolume:        helpers.Uint64ToString(StatsData.TotalVolume),
		TotalVolume24hr:    helpers.Uint64ToString(StatsData.TotalVolume24hr),
		TotalWithdrawTx:    helpers.Uint64ToString(StatsData.TotalWithdrawTx),
	}
	return ctx.JSON(http.StatusOK, response)
}

// (GET /v1/pools/detail?asset={a1,a2,a3})
func (h *Handlers) GetPoolsData(ctx echo.Context, assetParam api.GetPoolsDataParams) error {
	asts, err := helpers.ParseAssets(assetParam.Asset)
	if err != nil {
		h.logger.Error().Err(err).Str("params.Asset", assetParam.Asset).Msg("invalid asset or format")
		return echo.NewHTTPError(http.StatusBadRequest, api.GeneralErrorResponse{Error: err.Error()})
	}

<<<<<<< HEAD
	poolData, err := h.store.GetPoolData(asset)
	if err != nil {
		h.logger.Err(err).Msg("GetPoolData failed")
		return echo.NewHTTPError(http.StatusInternalServerError, api.GeneralErrorResponse{Error: err.Error()})
	}

	response := api.PoolsDetailedResponse{
		Status:           pointy.String(poolData.Status),
		Asset:            helpers.ConvertAssetForAPI(asset),
		AssetDepth:       helpers.Uint64ToString(poolData.AssetDepth),
		AssetROI:         pointy.Float64(poolData.AssetROI),
		AssetStakedTotal: helpers.Uint64ToString(poolData.AssetStakedTotal),
		BuyAssetCount:    helpers.Uint64ToString(poolData.BuyAssetCount),
		BuyFeeAverage:    helpers.Uint64ToString(poolData.BuyFeeAverage),
		BuyFeesTotal:     helpers.Uint64ToString(poolData.BuyFeesTotal),
		BuySlipAverage:   pointy.Float64(poolData.BuySlipAverage),
		BuyTxAverage:     helpers.Uint64ToString(poolData.BuyTxAverage),
		BuyVolume:        helpers.Uint64ToString(poolData.BuyVolume),
		PoolDepth:        helpers.Uint64ToString(poolData.PoolDepth),
		PoolFeeAverage:   helpers.Uint64ToString(poolData.PoolFeeAverage),
		PoolFeesTotal:    helpers.Uint64ToString(poolData.PoolFeesTotal),
		PoolROI:          pointy.Float64(poolData.PoolROI),
		PoolROI12:        pointy.Float64(poolData.PoolROI12),
		PoolSlipAverage:  pointy.Float64(poolData.PoolSlipAverage),
		PoolStakedTotal:  helpers.Uint64ToString(poolData.PoolStakedTotal),
		PoolTxAverage:    helpers.Uint64ToString(poolData.PoolTxAverage),
		PoolUnits:        helpers.Uint64ToString(poolData.PoolUnits),
		PoolVolume:       helpers.Uint64ToString(poolData.PoolVolume),
		PoolVolume24hr:   helpers.Uint64ToString(poolData.PoolVolume24hr),
		Price:            pointy.Float64(poolData.Price),
		RuneDepth:        helpers.Uint64ToString(poolData.RuneDepth),
		RuneROI:          pointy.Float64(poolData.RuneROI),
		RuneStakedTotal:  helpers.Uint64ToString(poolData.RuneStakedTotal),
		SellAssetCount:   helpers.Uint64ToString(poolData.SellAssetCount),
		SellFeeAverage:   helpers.Uint64ToString(poolData.SellFeeAverage),
		SellFeesTotal:    helpers.Uint64ToString(poolData.SellFeeAverage),
		SellSlipAverage:  pointy.Float64(poolData.SellSlipAverage),
		SellTxAverage:    helpers.Uint64ToString(poolData.SellTxAverage),
		SellVolume:       helpers.Uint64ToString(poolData.SellVolume),
		StakeTxCount:     helpers.Uint64ToString(poolData.StakeTxCount),
		StakersCount:     helpers.Uint64ToString(poolData.StakersCount),
		StakingTxCount:   helpers.Uint64ToString(poolData.StakingTxCount),
		SwappersCount:    helpers.Uint64ToString(poolData.SwappersCount),
		SwappingTxCount:  helpers.Uint64ToString(poolData.SwappingTxCount),
		WithdrawTxCount:  helpers.Uint64ToString(poolData.WithdrawTxCount),
=======
	response := make(api.PoolsDetailedResponse, len(asts))
	for i, ast := range asts {
		poolData, err := h.store.GetPoolData(ast)
		if err != nil {
			h.logger.Err(err).Msg("GetPoolData failed")
			return echo.NewHTTPError(http.StatusInternalServerError, api.GeneralErrorResponse{Error: err.Error()})
		}

		response[i] = api.PoolDetail{
			Status:           pointy.String(poolData.Status),
			Asset:            helpers.ConvertAssetForAPI(ast),
			AssetDepth:       pointy.Int64(int64(poolData.AssetDepth)),
			AssetROI:         pointy.Float64(poolData.AssetROI),
			AssetStakedTotal: pointy.Int64(int64(poolData.AssetStakedTotal)),
			BuyAssetCount:    pointy.Int64(int64(poolData.BuyAssetCount)),
			BuyFeeAverage:    pointy.Int64(int64(poolData.BuyFeeAverage)),
			BuyFeesTotal:     pointy.Int64(int64(poolData.BuyFeesTotal)),
			BuySlipAverage:   pointy.Float64(poolData.BuySlipAverage),
			BuyTxAverage:     pointy.Int64(int64(poolData.BuyTxAverage)),
			BuyVolume:        pointy.Int64(int64(poolData.BuyVolume)),
			PoolDepth:        pointy.Int64(int64(poolData.PoolDepth)),
			PoolFeeAverage:   pointy.Int64(int64(poolData.PoolFeeAverage)),
			PoolFeesTotal:    pointy.Int64(int64(poolData.PoolFeesTotal)),
			PoolROI:          pointy.Float64(poolData.PoolROI),
			PoolROI12:        pointy.Float64(poolData.PoolROI12),
			PoolSlipAverage:  pointy.Float64(poolData.PoolSlipAverage),
			PoolStakedTotal:  pointy.Int64(int64(poolData.PoolStakedTotal)),
			PoolTxAverage:    pointy.Int64(int64(poolData.PoolTxAverage)),
			PoolUnits:        pointy.Int64(int64(poolData.PoolUnits)),
			PoolVolume:       pointy.Int64(int64(poolData.PoolVolume)),
			PoolVolume24hr:   pointy.Int64(int64(poolData.PoolVolume24hr)),
			Price:            pointy.Float64(poolData.Price),
			RuneDepth:        pointy.Int64(int64(poolData.RuneDepth)),
			RuneROI:          pointy.Float64(poolData.RuneROI),
			RuneStakedTotal:  pointy.Int64(int64(poolData.RuneStakedTotal)),
			SellAssetCount:   pointy.Int64(int64(poolData.SellAssetCount)),
			SellFeeAverage:   pointy.Int64(int64(poolData.SellFeeAverage)),
			SellFeesTotal:    pointy.Int64(int64(poolData.SellFeeAverage)),
			SellSlipAverage:  pointy.Float64(poolData.SellSlipAverage),
			SellTxAverage:    pointy.Int64(int64(poolData.SellTxAverage)),
			SellVolume:       pointy.Int64(int64(poolData.SellVolume)),
			StakeTxCount:     pointy.Int64(int64(poolData.StakeTxCount)),
			StakersCount:     pointy.Int64(int64(poolData.StakersCount)),
			StakingTxCount:   pointy.Int64(int64(poolData.StakingTxCount)),
			SwappersCount:    pointy.Int64(int64(poolData.SwappersCount)),
			SwappingTxCount:  pointy.Int64(int64(poolData.SwappingTxCount)),
			WithdrawTxCount:  pointy.Int64(int64(poolData.WithdrawTxCount)),
		}
>>>>>>> 3a06e160
	}

	return ctx.JSON(http.StatusOK, response)
}

// (GET /v1/stakers)
func (h *Handlers) GetStakersData(ctx echo.Context) error {
	addresses, err := h.store.GetStakerAddresses()
	if err != nil {
		h.logger.Err(err).Msg("failed to GetStakerAddresses")
		return echo.NewHTTPError(http.StatusInternalServerError, api.GeneralErrorResponse{Error: err.Error()})
	}
	response := api.StakersResponse{}
	for _, addr := range addresses {
		response = append(response, api.Stakers(addr.String()))
	}
	return ctx.JSON(http.StatusOK, response)
}

// (GET /v1/stakers/{address})
func (h *Handlers) GetStakersAddressData(ctx echo.Context, address string) error {
	addr, err := common.NewAddress(address)
	if err != nil {
		return echo.NewHTTPError(http.StatusBadRequest, api.GeneralErrorResponse{
			Error: err.Error(),
		})
	}
	details, err := h.store.GetStakerAddressDetails(addr)
	if err != nil {
		return echo.NewHTTPError(http.StatusBadRequest, api.GeneralErrorResponse{
			Error: err.Error(),
		})
	}

	var assets []api.Asset
	for _, asset := range details.PoolsDetails {
		assets = append(assets, *helpers.ConvertAssetForAPI(asset))
	}

	response := api.StakersAddressDataResponse{
		PoolsArray:  &assets,
<<<<<<< HEAD
		TotalEarned: helpers.Uint64ToString(details.TotalEarned),
		TotalROI:    pointy.Float64(details.TotalROI),
		TotalStaked: helpers.Uint64ToString(details.TotalStaked),
=======
		TotalEarned: pointy.Int64(details.TotalEarned),
		TotalROI:    pointy.Float64(details.TotalROI),
		TotalStaked: pointy.Int64(details.TotalStaked),
>>>>>>> 3a06e160
	}
	return ctx.JSON(http.StatusOK, response)
}

// (GET /v1/stakers/{address}/pools?asset={a1,a2,a3})
func (h *Handlers) GetStakersAddressAndAssetData(ctx echo.Context, address string, assetDataParam api.GetStakersAddressAndAssetDataParams) error {
	addr, err := common.NewAddress(address)
	if err != nil {
		return echo.NewHTTPError(http.StatusBadRequest, api.GeneralErrorResponse{
			Error: err.Error(),
		})
	}

	asts, err := helpers.ParseAssets(assetDataParam.Asset)
	if err != nil {
		h.logger.Error().Err(err).Str("params.Asset", assetDataParam.Asset).Msg("invalid asset or format")
		return echo.NewHTTPError(http.StatusBadRequest, api.GeneralErrorResponse{Error: err.Error()})
	}

<<<<<<< HEAD
	response := api.StakersAssetDataResponse{
		Asset:           helpers.ConvertAssetForAPI(details.Asset),
		AssetEarned:     helpers.Uint64ToString(details.AssetEarned),
		AssetROI:        pointy.Float64(details.AssetROI),
		AssetStaked:     helpers.Uint64ToString(details.AssetStaked),
		DateFirstStaked: helpers.Uint64ToString(details.DateFirstStaked),
		PoolEarned:      helpers.Uint64ToString(details.PoolEarned),
		PoolROI:         pointy.Float64(details.PoolROI),
		PoolStaked:      helpers.Uint64ToString(details.PoolStaked),
		RuneEarned:      helpers.Uint64ToString(details.RuneEarned),
		RuneROI:         pointy.Float64(details.RuneROI),
		RuneStaked:      helpers.Uint64ToString(details.RuneStaked),
		StakeUnits:      helpers.Uint64ToString(details.StakeUnits),
=======
	response := make(api.StakersAssetDataResponse, len(asts))
	for i, ast := range asts {
		details, err := h.store.GetStakersAddressAndAssetDetails(addr, ast)
		if err != nil {
			return echo.NewHTTPError(http.StatusBadRequest, api.GeneralErrorResponse{
				Error: err.Error(),
			})
		}

		response[i] = api.StakersAssetData{
			Asset:           helpers.ConvertAssetForAPI(details.Asset),
			AssetEarned:     pointy.Int64(details.AssetEarned),
			AssetROI:        pointy.Float64(details.AssetROI),
			AssetStaked:     pointy.Int64(details.AssetStaked),
			DateFirstStaked: pointy.Int64(int64(details.DateFirstStaked)),
			PoolEarned:      pointy.Int64(details.PoolEarned),
			PoolROI:         pointy.Float64(details.PoolROI),
			PoolStaked:      pointy.Int64(details.PoolStaked),
			RuneEarned:      pointy.Int64(details.RuneEarned),
			RuneROI:         pointy.Float64(details.RuneROI),
			RuneStaked:      pointy.Int64(details.RuneStaked),
			StakeUnits:      pointy.Int64(int64(details.StakeUnits)),
		}
>>>>>>> 3a06e160
	}

	return ctx.JSON(http.StatusOK, response)
}

// (GET /v1/graphql)
func (h *Handlers) GetGraphqlPlayground(ctx echo.Context) error {
	handlerFunc := handler.Playground("GraphQL playground", "/v1/graphql/query")
	req := ctx.Request()
	res := ctx.Response()
	handlerFunc.ServeHTTP(res, req)
	return nil
}

// (POST /v1/graphql/query)
func (h *Handlers) PostGraphqlQuery(ctx echo.Context) error {
	handleFunc := handler.GraphQL(codegen.NewExecutableSchema(codegen.Config{Resolvers: &resolvers.Resolver{}}))
	req := ctx.Request()
	res := ctx.Response()
	handleFunc.ServeHTTP(res, req)
	return nil
}

// GetThorchainProxiedEndpoints is just here to meet the golang interface.
// As the endpoints are generated dynamically the implemented is in server.go
func (h *Handlers) GetThorchainProxiedEndpoints(ctx echo.Context) error {
	return nil
}<|MERGE_RESOLUTION|>--- conflicted
+++ resolved
@@ -137,26 +137,6 @@
 		return echo.NewHTTPError(http.StatusBadRequest, api.GeneralErrorResponse{Error: err.Error()})
 	}
 
-<<<<<<< HEAD
-	priceInRune, err := h.store.GetPriceInRune(pool)
-	if err != nil {
-		h.logger.Error().Err(err).Msg("failed to GetPriceInRune")
-		return echo.NewHTTPError(http.StatusInternalServerError, api.GeneralErrorResponse{Error: err.Error()})
-	}
-
-	dateCreated, err := h.store.GetDateCreated(pool)
-	if err != nil {
-		h.logger.Err(err).Msg("failed to GetDataCrated")
-		return echo.NewHTTPError(http.StatusInternalServerError, api.GeneralErrorResponse{Error: err.Error()})
-	}
-
-	response := api.AssetsDetailedResponse{
-		Asset:       helpers.ConvertAssetForAPI(pool),
-		DateCreated: helpers.Uint64ToString(dateCreated),
-		Logo:        pointy.String(h.logoClient.GetLogoUrl(pool)),
-		Name:        pointy.String(tokenData.Name),
-		PriceRune:   pointy.Float64(priceInRune),
-=======
 	response := make(api.AssetsDetailedResponse, len(asts))
 	for i, ast := range asts {
 		pool, err := h.store.GetPool(ast)
@@ -185,12 +165,11 @@
 
 		response[i] = api.AssetDetail{
 			Asset:       helpers.ConvertAssetForAPI(pool),
-			DateCreated: pointy.Int64(int64(dateCreated)),
+			DateCreated: helpers.Uint64ToString(dateCreated),
 			Logo:        pointy.String(h.logoClient.GetLogoUrl(pool)),
 			Name:        pointy.String(tokenData.Name),
 			PriceRune:   pointy.Float64(priceInRune),
 		}
->>>>>>> 3a06e160
 	}
 
 	return ctx.JSON(http.StatusOK, response)
@@ -233,53 +212,6 @@
 		return echo.NewHTTPError(http.StatusBadRequest, api.GeneralErrorResponse{Error: err.Error()})
 	}
 
-<<<<<<< HEAD
-	poolData, err := h.store.GetPoolData(asset)
-	if err != nil {
-		h.logger.Err(err).Msg("GetPoolData failed")
-		return echo.NewHTTPError(http.StatusInternalServerError, api.GeneralErrorResponse{Error: err.Error()})
-	}
-
-	response := api.PoolsDetailedResponse{
-		Status:           pointy.String(poolData.Status),
-		Asset:            helpers.ConvertAssetForAPI(asset),
-		AssetDepth:       helpers.Uint64ToString(poolData.AssetDepth),
-		AssetROI:         pointy.Float64(poolData.AssetROI),
-		AssetStakedTotal: helpers.Uint64ToString(poolData.AssetStakedTotal),
-		BuyAssetCount:    helpers.Uint64ToString(poolData.BuyAssetCount),
-		BuyFeeAverage:    helpers.Uint64ToString(poolData.BuyFeeAverage),
-		BuyFeesTotal:     helpers.Uint64ToString(poolData.BuyFeesTotal),
-		BuySlipAverage:   pointy.Float64(poolData.BuySlipAverage),
-		BuyTxAverage:     helpers.Uint64ToString(poolData.BuyTxAverage),
-		BuyVolume:        helpers.Uint64ToString(poolData.BuyVolume),
-		PoolDepth:        helpers.Uint64ToString(poolData.PoolDepth),
-		PoolFeeAverage:   helpers.Uint64ToString(poolData.PoolFeeAverage),
-		PoolFeesTotal:    helpers.Uint64ToString(poolData.PoolFeesTotal),
-		PoolROI:          pointy.Float64(poolData.PoolROI),
-		PoolROI12:        pointy.Float64(poolData.PoolROI12),
-		PoolSlipAverage:  pointy.Float64(poolData.PoolSlipAverage),
-		PoolStakedTotal:  helpers.Uint64ToString(poolData.PoolStakedTotal),
-		PoolTxAverage:    helpers.Uint64ToString(poolData.PoolTxAverage),
-		PoolUnits:        helpers.Uint64ToString(poolData.PoolUnits),
-		PoolVolume:       helpers.Uint64ToString(poolData.PoolVolume),
-		PoolVolume24hr:   helpers.Uint64ToString(poolData.PoolVolume24hr),
-		Price:            pointy.Float64(poolData.Price),
-		RuneDepth:        helpers.Uint64ToString(poolData.RuneDepth),
-		RuneROI:          pointy.Float64(poolData.RuneROI),
-		RuneStakedTotal:  helpers.Uint64ToString(poolData.RuneStakedTotal),
-		SellAssetCount:   helpers.Uint64ToString(poolData.SellAssetCount),
-		SellFeeAverage:   helpers.Uint64ToString(poolData.SellFeeAverage),
-		SellFeesTotal:    helpers.Uint64ToString(poolData.SellFeeAverage),
-		SellSlipAverage:  pointy.Float64(poolData.SellSlipAverage),
-		SellTxAverage:    helpers.Uint64ToString(poolData.SellTxAverage),
-		SellVolume:       helpers.Uint64ToString(poolData.SellVolume),
-		StakeTxCount:     helpers.Uint64ToString(poolData.StakeTxCount),
-		StakersCount:     helpers.Uint64ToString(poolData.StakersCount),
-		StakingTxCount:   helpers.Uint64ToString(poolData.StakingTxCount),
-		SwappersCount:    helpers.Uint64ToString(poolData.SwappersCount),
-		SwappingTxCount:  helpers.Uint64ToString(poolData.SwappingTxCount),
-		WithdrawTxCount:  helpers.Uint64ToString(poolData.WithdrawTxCount),
-=======
 	response := make(api.PoolsDetailedResponse, len(asts))
 	for i, ast := range asts {
 		poolData, err := h.store.GetPoolData(ast)
@@ -291,44 +223,43 @@
 		response[i] = api.PoolDetail{
 			Status:           pointy.String(poolData.Status),
 			Asset:            helpers.ConvertAssetForAPI(ast),
-			AssetDepth:       pointy.Int64(int64(poolData.AssetDepth)),
+			AssetDepth:       helpers.Uint64ToString(poolData.AssetDepth),
 			AssetROI:         pointy.Float64(poolData.AssetROI),
-			AssetStakedTotal: pointy.Int64(int64(poolData.AssetStakedTotal)),
-			BuyAssetCount:    pointy.Int64(int64(poolData.BuyAssetCount)),
-			BuyFeeAverage:    pointy.Int64(int64(poolData.BuyFeeAverage)),
-			BuyFeesTotal:     pointy.Int64(int64(poolData.BuyFeesTotal)),
+			AssetStakedTotal: helpers.Uint64ToString(poolData.AssetStakedTotal),
+			BuyAssetCount:    helpers.Uint64ToString(poolData.BuyAssetCount),
+			BuyFeeAverage:    helpers.Uint64ToString(poolData.BuyFeeAverage),
+			BuyFeesTotal:     helpers.Uint64ToString(poolData.BuyFeesTotal),
 			BuySlipAverage:   pointy.Float64(poolData.BuySlipAverage),
-			BuyTxAverage:     pointy.Int64(int64(poolData.BuyTxAverage)),
-			BuyVolume:        pointy.Int64(int64(poolData.BuyVolume)),
-			PoolDepth:        pointy.Int64(int64(poolData.PoolDepth)),
-			PoolFeeAverage:   pointy.Int64(int64(poolData.PoolFeeAverage)),
-			PoolFeesTotal:    pointy.Int64(int64(poolData.PoolFeesTotal)),
+			BuyTxAverage:     helpers.Uint64ToString(poolData.BuyTxAverage),
+			BuyVolume:        helpers.Uint64ToString(poolData.BuyVolume),
+			PoolDepth:        helpers.Uint64ToString(poolData.PoolDepth),
+			PoolFeeAverage:   helpers.Uint64ToString(poolData.PoolFeeAverage),
+			PoolFeesTotal:    helpers.Uint64ToString(poolData.PoolFeesTotal),
 			PoolROI:          pointy.Float64(poolData.PoolROI),
 			PoolROI12:        pointy.Float64(poolData.PoolROI12),
 			PoolSlipAverage:  pointy.Float64(poolData.PoolSlipAverage),
-			PoolStakedTotal:  pointy.Int64(int64(poolData.PoolStakedTotal)),
-			PoolTxAverage:    pointy.Int64(int64(poolData.PoolTxAverage)),
-			PoolUnits:        pointy.Int64(int64(poolData.PoolUnits)),
-			PoolVolume:       pointy.Int64(int64(poolData.PoolVolume)),
-			PoolVolume24hr:   pointy.Int64(int64(poolData.PoolVolume24hr)),
+			PoolStakedTotal:  helpers.Uint64ToString(poolData.PoolStakedTotal),
+			PoolTxAverage:    helpers.Uint64ToString(poolData.PoolTxAverage),
+			PoolUnits:        helpers.Uint64ToString(poolData.PoolUnits),
+			PoolVolume:       helpers.Uint64ToString(poolData.PoolVolume),
+			PoolVolume24hr:   helpers.Uint64ToString(poolData.PoolVolume24hr),
 			Price:            pointy.Float64(poolData.Price),
-			RuneDepth:        pointy.Int64(int64(poolData.RuneDepth)),
+			RuneDepth:        helpers.Uint64ToString(poolData.RuneDepth),
 			RuneROI:          pointy.Float64(poolData.RuneROI),
-			RuneStakedTotal:  pointy.Int64(int64(poolData.RuneStakedTotal)),
-			SellAssetCount:   pointy.Int64(int64(poolData.SellAssetCount)),
-			SellFeeAverage:   pointy.Int64(int64(poolData.SellFeeAverage)),
-			SellFeesTotal:    pointy.Int64(int64(poolData.SellFeeAverage)),
+			RuneStakedTotal:  helpers.Uint64ToString(poolData.RuneStakedTotal),
+			SellAssetCount:   helpers.Uint64ToString(poolData.SellAssetCount),
+			SellFeeAverage:   helpers.Uint64ToString(poolData.SellFeeAverage),
+			SellFeesTotal:    helpers.Uint64ToString(poolData.SellFeeAverage),
 			SellSlipAverage:  pointy.Float64(poolData.SellSlipAverage),
-			SellTxAverage:    pointy.Int64(int64(poolData.SellTxAverage)),
-			SellVolume:       pointy.Int64(int64(poolData.SellVolume)),
-			StakeTxCount:     pointy.Int64(int64(poolData.StakeTxCount)),
-			StakersCount:     pointy.Int64(int64(poolData.StakersCount)),
-			StakingTxCount:   pointy.Int64(int64(poolData.StakingTxCount)),
-			SwappersCount:    pointy.Int64(int64(poolData.SwappersCount)),
-			SwappingTxCount:  pointy.Int64(int64(poolData.SwappingTxCount)),
-			WithdrawTxCount:  pointy.Int64(int64(poolData.WithdrawTxCount)),
-		}
->>>>>>> 3a06e160
+			SellTxAverage:    helpers.Uint64ToString(poolData.SellTxAverage),
+			SellVolume:       helpers.Uint64ToString(poolData.SellVolume),
+			StakeTxCount:     helpers.Uint64ToString(poolData.StakeTxCount),
+			StakersCount:     helpers.Uint64ToString(poolData.StakersCount),
+			StakingTxCount:   helpers.Uint64ToString(poolData.StakingTxCount),
+			SwappersCount:    helpers.Uint64ToString(poolData.SwappersCount),
+			SwappingTxCount:  helpers.Uint64ToString(poolData.SwappingTxCount),
+			WithdrawTxCount:  helpers.Uint64ToString(poolData.WithdrawTxCount),
+		}
 	}
 
 	return ctx.JSON(http.StatusOK, response)
@@ -370,15 +301,9 @@
 
 	response := api.StakersAddressDataResponse{
 		PoolsArray:  &assets,
-<<<<<<< HEAD
-		TotalEarned: helpers.Uint64ToString(details.TotalEarned),
+		TotalEarned: helpers.Int64ToString(details.TotalEarned),
 		TotalROI:    pointy.Float64(details.TotalROI),
-		TotalStaked: helpers.Uint64ToString(details.TotalStaked),
-=======
-		TotalEarned: pointy.Int64(details.TotalEarned),
-		TotalROI:    pointy.Float64(details.TotalROI),
-		TotalStaked: pointy.Int64(details.TotalStaked),
->>>>>>> 3a06e160
+		TotalStaked: helpers.Int64ToString(details.TotalStaked),
 	}
 	return ctx.JSON(http.StatusOK, response)
 }
@@ -398,21 +323,6 @@
 		return echo.NewHTTPError(http.StatusBadRequest, api.GeneralErrorResponse{Error: err.Error()})
 	}
 
-<<<<<<< HEAD
-	response := api.StakersAssetDataResponse{
-		Asset:           helpers.ConvertAssetForAPI(details.Asset),
-		AssetEarned:     helpers.Uint64ToString(details.AssetEarned),
-		AssetROI:        pointy.Float64(details.AssetROI),
-		AssetStaked:     helpers.Uint64ToString(details.AssetStaked),
-		DateFirstStaked: helpers.Uint64ToString(details.DateFirstStaked),
-		PoolEarned:      helpers.Uint64ToString(details.PoolEarned),
-		PoolROI:         pointy.Float64(details.PoolROI),
-		PoolStaked:      helpers.Uint64ToString(details.PoolStaked),
-		RuneEarned:      helpers.Uint64ToString(details.RuneEarned),
-		RuneROI:         pointy.Float64(details.RuneROI),
-		RuneStaked:      helpers.Uint64ToString(details.RuneStaked),
-		StakeUnits:      helpers.Uint64ToString(details.StakeUnits),
-=======
 	response := make(api.StakersAssetDataResponse, len(asts))
 	for i, ast := range asts {
 		details, err := h.store.GetStakersAddressAndAssetDetails(addr, ast)
@@ -424,19 +334,18 @@
 
 		response[i] = api.StakersAssetData{
 			Asset:           helpers.ConvertAssetForAPI(details.Asset),
-			AssetEarned:     pointy.Int64(details.AssetEarned),
+			AssetEarned:     helpers.Int64ToString(details.AssetEarned),
 			AssetROI:        pointy.Float64(details.AssetROI),
-			AssetStaked:     pointy.Int64(details.AssetStaked),
-			DateFirstStaked: pointy.Int64(int64(details.DateFirstStaked)),
-			PoolEarned:      pointy.Int64(details.PoolEarned),
+			AssetStaked:     helpers.Int64ToString(details.AssetStaked),
+			DateFirstStaked: helpers.Uint64ToString(details.DateFirstStaked),
+			PoolEarned:      helpers.Int64ToString(details.PoolEarned),
 			PoolROI:         pointy.Float64(details.PoolROI),
-			PoolStaked:      pointy.Int64(details.PoolStaked),
-			RuneEarned:      pointy.Int64(details.RuneEarned),
+			PoolStaked:      helpers.Int64ToString(details.PoolStaked),
+			RuneEarned:      helpers.Int64ToString(details.RuneEarned),
 			RuneROI:         pointy.Float64(details.RuneROI),
-			RuneStaked:      pointy.Int64(details.RuneStaked),
-			StakeUnits:      pointy.Int64(int64(details.StakeUnits)),
-		}
->>>>>>> 3a06e160
+			RuneStaked:      helpers.Int64ToString(details.RuneStaked),
+			StakeUnits:      helpers.Uint64ToString(details.StakeUnits),
+		}
 	}
 
 	return ctx.JSON(http.StatusOK, response)
