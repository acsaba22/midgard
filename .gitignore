.idea/
node_modules/
<<<<<<< HEAD
.envrc
build/log/*
bin/*
=======
bin/*
>>>>>>> a5d80d88
<|MERGE_RESOLUTION|>--- conflicted
+++ resolved
@@ -1,9 +1,6 @@
 .idea/
 node_modules/
-<<<<<<< HEAD
+bin/*
 .envrc
 build/log/*
-bin/*
-=======
-bin/*
->>>>>>> a5d80d88
+
