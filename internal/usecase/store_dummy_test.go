--- conflicted
+++ resolved
@@ -152,10 +152,8 @@
 	return models.StakerAddressAndAssetDetails{}, ErrNotImplemented
 }
 
-<<<<<<< HEAD
 func (s *StoreDummy) TotalEarned() (uint64, error) {
 	return 0, ErrNotImplemented
-=======
 func (s *StoreDummy) GetEventsByTxID(txID common.TxID) ([]models.Event, error) {
 	return nil, ErrNotImplemented
 }
@@ -166,5 +164,4 @@
 
 func (s *StoreDummy) UpdateSwapRecord(record models.EventSwap) error {
 	return ErrNotImplemented
->>>>>>> c9752ada
 }