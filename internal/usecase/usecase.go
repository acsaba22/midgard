package usecase

import (
	"strconv"
	"strings"
	"time"

	"github.com/pkg/errors"
	"gitlab.com/thorchain/midgard/internal/common"
	"gitlab.com/thorchain/midgard/internal/models"
	"gitlab.com/thorchain/midgard/internal/store"
	"gitlab.com/thorchain/midgard/pkg/clients/thorchain"
)

const (
	day   = time.Hour * 24
	month = day * 30
)

// Config contains configuration params to create a new Usecase with NewUsecase.
type Config struct {
	ScanInterval time.Duration
}

// Usecase describes the logic layer and it needs to get it's data from
// pkg data store, tendermint and thorchain clients.
type Usecase struct {
	store           store.Store
	thorchain       thorchain.Thorchain
	tendermint      thorchain.Tendermint
	tendermintBatch thorchain.TendermintBatch
	conf            *Config
	consts          thorchain.ConstantValues
	eh              *eventHandler
	scanner         *thorchain.BlockScanner
}

// NewUsecase initiate a new Usecase.
func NewUsecase(client thorchain.Thorchain, tendermint thorchain.Tendermint, tendermintBatch thorchain.TendermintBatch, store store.Store, conf *Config) (*Usecase, error) {
	if conf == nil {
		return nil, errors.New("conf can't be nil")
	}

	consts, err := client.GetConstants()
	if err != nil {
		return nil, errors.New("could not fetch network constants")
	}
	uc := Usecase{
		store:           store,
		thorchain:       client,
		tendermint:      tendermint,
		tendermintBatch: tendermintBatch,
		conf:            conf,
		consts:          consts,
	}
	return &uc, nil
}

// StartScanner starts the scanner.
func (uc *Usecase) StartScanner() error {
	if uc.eh == nil {
		eh, err := newEventHandler(uc.store, uc.thorchain)
		if err != nil {
			return errors.New("could not create event handler")
		}
		uc.eh = eh
	}
	if uc.scanner == nil {
		uc.scanner = thorchain.NewBlockScanner(uc.tendermint, uc.tendermintBatch, uc.eh, uc.conf.ScanInterval)
	}
	height, err := uc.store.GetLastHeight()
	if err != nil {
		return err
	}
	err = uc.scanner.SetHeight(height)
	if err != nil {
		return err
	}
	return uc.scanner.Start()
}

// StopScanner stops the scanner.
func (uc *Usecase) StopScanner() error {
	return uc.scanner.Stop()
}

// GetHealth returns health status of Midgard's crucial units.
func (uc *Usecase) GetHealth() *models.HealthStatus {
	return &models.HealthStatus{
		Database:      uc.store.Ping() == nil,
		ScannerHeight: uc.scanner.GetHeight(),
		CatchingUp:    uc.scanner.IsSynced(),
	}
}

// GetTxDetails returns details and count of txs selected with query.
func (uc *Usecase) GetTxDetails(address common.Address, txID common.TxID, asset common.Asset, eventType []string, page models.Page) ([]models.TxDetails, int64, error) {
	err := page.Validate()
	if err != nil {
		return nil, 0, err
	}

	txs, count, err := uc.store.GetTxDetails(address, txID, asset, eventType, page.Offset, page.Limit)
	return txs, count, err
}

// GetPools returns all active pools in the system.
func (uc *Usecase) GetPools() ([]common.Asset, error) {
	pools, err := uc.store.GetPools()
	return pools, err
}

// GetAssetDetails returns details of requested asset.
func (uc *Usecase) GetAssetDetails(asset common.Asset) (*models.AssetDetails, error) {
	pool, err := uc.store.GetPool(asset)
	if err != nil {
		return nil, err
	}
	assetDepth, err := uc.store.GetAssetDepth(asset)
	if err != nil {
		return nil, err
	}
	runeDepth, err := uc.store.GetRuneDepth(asset)
	if err != nil {
		return nil, err
	}
	dateCreated, err := uc.store.GetDateCreated(pool)
	if err != nil {
		return nil, err
	}

	details := models.AssetDetails{
		DateCreated: int64(dateCreated),
		PriceInRune: uc.calculateAssetPrice(assetDepth, runeDepth),
	}
	return &details, nil
}

func (uc *Usecase) calculateAssetPrice(assetDepth, runeDepth uint64) float64 {
	if assetDepth > 0 {
		return float64(runeDepth) / float64(assetDepth)
	}
	return 0
}

// GetStats returns some historical statistic data of network.
func (uc *Usecase) GetStats() (*models.StatsData, error) {
	now := time.Now()
	pastDay := now.Add(-day)
	pastMonth := now.Add(-month)

	dailyActiveUsers, err := uc.store.GetUsersCount(&pastDay, &now)
	if err != nil {
		return nil, err
	}
	monthlyActiveUsers, err := uc.store.GetUsersCount(&pastMonth, &now)
	if err != nil {
		return nil, err
	}
	totalUsers, err := uc.store.GetUsersCount(nil, nil)
	if err != nil {
		return nil, err
	}
	dailyTx, err := uc.store.GetTxsCount(&pastDay, &now)
	if err != nil {
		return nil, err
	}
	monthlyTx, err := uc.store.GetTxsCount(&pastMonth, &now)
	if err != nil {
		return nil, err
	}
	totalTx, err := uc.store.GetTxsCount(nil, nil)
	if err != nil {
		return nil, err
	}
	totalVolume24hr, err := uc.store.GetTotalVolume(&pastDay, &now)
	if err != nil {
		return nil, err
	}
	totalVolume, err := uc.store.GetTotalVolume(nil, nil)
	if err != nil {
		return nil, err
	}
	bTotalStaked, err := uc.store.TotalStaked()
	if err != nil {
		return nil, err
	}
	totalDepth, err := uc.store.GetTotalDepth()
	if err != nil {
		return nil, err
	}
	totalEarned, err := uc.store.TotalEarned()
	if err != nil {
		return nil, err
	}
	poolCount, err := uc.store.PoolCount()
	if err != nil {
		return nil, err
	}
	totalAssetBuys, err := uc.store.TotalAssetBuys()
	if err != nil {
		return nil, err
	}
	totalAssetSells, err := uc.store.TotalAssetSells()
	if err != nil {
		return nil, err
	}
	totalStakeTx, err := uc.store.TotalStakeTx()
	if err != nil {
		return nil, err
	}
	totalWithdrawTx, err := uc.store.TotalWithdrawTx()
	if err != nil {
		return nil, err
	}

	stats := models.StatsData{
		DailyActiveUsers:   dailyActiveUsers,
		MonthlyActiveUsers: monthlyActiveUsers,
		TotalUsers:         totalUsers,
		DailyTx:            dailyTx,
		MonthlyTx:          monthlyTx,
		TotalTx:            totalTx,
		TotalVolume24hr:    totalVolume24hr,
		TotalVolume:        totalVolume,
		TotalStaked:        bTotalStaked,
		TotalDepth:         totalDepth,
		TotalEarned:        totalEarned,
		PoolCount:          poolCount,
		TotalAssetBuys:     totalAssetBuys,
		TotalAssetSells:    totalAssetSells,
		TotalStakeTx:       totalStakeTx,
		TotalWithdrawTx:    totalWithdrawTx,
	}
	return &stats, nil
}

// GetPoolBasics returns the basics of pool like asset and rune depths, units and status.
func (uc *Usecase) GetPoolBasics(asset common.Asset) (models.PoolBasics, error) {
	basics, err := uc.store.GetPoolBasics(asset)
	return basics, err
}

// GetPoolSimpleDetails returns pool depths, status and swap stats of the given asset.
func (uc *Usecase) GetPoolSimpleDetails(asset common.Asset) (*models.PoolSimpleDetails, error) {
	basics, err := uc.store.GetPoolBasics(asset)
	if err != nil {
		return nil, err
	}
	swapStats, err := uc.store.GetPoolSwapStats(asset)
	if err != nil {
		return nil, err
	}
	now := time.Now()
	pastDay := now.Add(-day)
	vol24, err := uc.store.GetPoolVolume(asset, pastDay, now)
	if err != nil {
		return nil, err
	}

	return &models.PoolSimpleDetails{
		PoolBasics:        basics,
		PoolSwapStats:     swapStats,
		PoolVolume24Hours: vol24,
	}, nil
}

// fetchPoolStatus fetches pool status from thorchain and update database.
func (uc *Usecase) fetchPoolStatus(asset common.Asset) (models.PoolStatus, error) {
	status, err := uc.thorchain.GetPoolStatus(asset)
	if err != nil {
		return models.Unknown, errors.Wrap(err, "failed to get pool status")
	}
	err = uc.store.CreatePoolRecord(&models.EventPool{
		Pool:   asset,
		Status: status,
		Event: models.Event{
			Time: time.Now(),
		},
	})
	if err != nil {
		return models.Unknown, errors.Wrap(err, "failed to update pool status")
	}
	return status, nil
}

// GetPoolDetails returns price, buyers and sellers and tx statstic data.
func (uc *Usecase) GetPoolDetails(asset common.Asset) (*models.PoolDetails, error) {
	data, err := uc.store.GetPoolData(asset)
	if err != nil {
		return nil, err
	}
	if data.Status == "" {
		status, err := uc.fetchPoolStatus(asset)
		if err != nil {
			return nil, err
		}
		data.Status = status.String()
	}
	return &data, nil
}

// GetStakers returns list of all active stakers in network.
func (uc *Usecase) GetStakers() ([]common.Address, error) {
	stakers, err := uc.store.GetStakerAddresses()
	return stakers, err
}

// GetStakerDetails returns staker general details.
func (uc *Usecase) GetStakerDetails(address common.Address) (*models.StakerAddressDetails, error) {
	details, err := uc.store.GetStakerAddressDetails(address)
	if err != nil {
		return nil, err
	}
	return &details, nil
}

// GetStakerAssetDetails returns staker details for an specific asset.
func (uc *Usecase) GetStakerAssetDetails(address common.Address, asset common.Asset) (*models.StakerAddressAndAssetDetails, error) {
	details, err := uc.store.GetStakersAddressAndAssetDetails(address, asset)
	if err != nil {
		return nil, err
	}
	return &details, nil
}

// GetNetworkInfo returns some details about nodes stats in network.
func (uc *Usecase) GetNetworkInfo() (*models.NetworkInfo, error) {
	err := uc.updateConstantsByMimir()
	if err != nil {
		return nil, errors.Wrap(err, "Failed to update constants from mimir")
	}
	totalStaked, err := uc.store.GetTotalDepth()
	if err != nil {
		return nil, err
	}

	nodeAccounts, err := uc.thorchain.GetNodeAccounts()
	if err != nil {
		return nil, errors.Wrap(err, "failed to get NodeAccounts")
	}
	totalBond := calculateTotalBond(nodeAccounts)
	activeBonds := filterNodeBonds(nodeAccounts, thorchain.Active)
	standbyBonds := filterNodeBonds(nodeAccounts, thorchain.Standby)
	metrics := calculateBondMetrics(activeBonds, standbyBonds)

	vaultData, err := uc.thorchain.GetVaultData()
	if err != nil {
		return nil, errors.Wrap(err, "failed to get VaultData")
	}
	poolShareFactor := calculatePoolShareFactor(totalBond, totalStaked)
	rewards := uc.calculateRewards(vaultData.TotalReserve, poolShareFactor)

	lastHeight, err := uc.thorchain.GetLastChainHeight()
	if err != nil {
		return nil, errors.Wrap(err, "failed to get LastChainHeight")
	}
	nextChurnHeight, err := uc.computeNextChurnHight(lastHeight.Thorchain)
	if err != nil {
		return nil, errors.Wrap(err, "failed to get NodeAccounts")
	}

	blocksPerYear := float64(uc.consts.Int64Values["BlocksPerYear"])
	netInfo := models.NetworkInfo{
		BondMetrics:             metrics,
		ActiveBonds:             activeBonds,
		StandbyBonds:            standbyBonds,
		TotalStaked:             totalStaked,
		ActiveNodeCount:         len(activeBonds),
		StandbyNodeCount:        len(standbyBonds),
		TotalReserve:            vaultData.TotalReserve,
		PoolShareFactor:         poolShareFactor,
		BlockReward:             rewards,
		BondingROI:              (float64(rewards.BondReward) * blocksPerYear) / float64(totalBond),
		StakingROI:              (float64(rewards.StakeReward) * blocksPerYear) / float64(totalStaked),
		NextChurnHeight:         nextChurnHeight,
		PoolActivationCountdown: uc.calculatePoolActivationCountdown(lastHeight.Thorchain),
	}
	return &netInfo, nil
}

func calculateBondMetrics(activeBonds, standbyBonds []uint64) models.BondMetrics {
	totalActiveBond := calculateUint64sTotal(activeBonds)
	totalStandbyBond := calculateUint64sTotal(standbyBonds)
	standbyAvg := 0.0
	if len(standbyBonds) > 0 {
		standbyAvg = float64(totalStandbyBond) / float64(len(standbyBonds))
	}
	return models.BondMetrics{
		TotalActiveBond:    totalActiveBond,
		AverageActiveBond:  float64(totalActiveBond) / float64(len(activeBonds)),
		MedianActiveBond:   calculateUint64sMedian(activeBonds),
		MinimumActiveBond:  calculateUint64sMin(activeBonds),
		MaximumActiveBond:  calculateUint64sMax(activeBonds),
		TotalStandbyBond:   totalStandbyBond,
		AverageStandbyBond: standbyAvg,
		MedianStandbyBond:  calculateUint64sMedian(standbyBonds),
		MinimumStandbyBond: calculateUint64sMin(standbyBonds),
		MaximumStandbyBond: calculateUint64sMax(standbyBonds),
	}
}

func calculateTotalBond(nodes []thorchain.NodeAccount) uint64 {
	var totalBond uint64
	for _, node := range nodes {
		totalBond += node.Bond
	}
	return totalBond
}

func filterNodeBonds(nodes []thorchain.NodeAccount, status thorchain.NodeStatus) []uint64 {
	filtered := []uint64{}
	for _, node := range nodes {
		if node.Status == status {
			filtered = append(filtered, node.Bond)
		}
	}
	return filtered
}

func calculateUint64sTotal(array []uint64) uint64 {
	var total uint64
	for _, v := range array {
		total += v
	}
	return total
}

func calculateUint64sMin(array []uint64) uint64 {
	if len(array) == 0 {
		return 0
	}

	min := array[0]
	for _, v := range array {
		if min > v {
			min = v
		}
	}
	return min
}

func calculateUint64sMax(array []uint64) uint64 {
	if len(array) == 0 {
		return 0
	}

	max := array[0]
	for _, v := range array {
		if max < v {
			max = v
		}
	}
	return max
}

func calculateUint64sMedian(array []uint64) uint64 {
	if len(array) > 0 {
		return array[len(array)/2]
	}
	return 0
}

func calculatePoolShareFactor(totalBond, totalStaked uint64) float64 {
	if totalBond > totalStaked {
		return float64(totalBond-totalStaked) / float64(totalBond+totalStaked)
	}
	return 0
}

func (uc *Usecase) calculateRewards(totalReserve uint64, poolShareFactor float64) models.BlockRewards {
	emission := uc.consts.Int64Values["EmissionCurve"]
	blocksPerYear := uc.consts.Int64Values["BlocksPerYear"]

	blockReward := float64(totalReserve) / float64(emission*blocksPerYear)
	bondReward := (1 - poolShareFactor) * blockReward
	stakeReward := blockReward - bondReward
	return models.BlockRewards{
		BlockReward: uint64(blockReward),
		BondReward:  uint64(bondReward),
		StakeReward: uint64(stakeReward),
	}
}

func (uc *Usecase) computeNextChurnHight(lastHeight int64) (int64, error) {
	lastChurn, err := uc.computeLastChurn()
	if err != nil {
		return 0, err
	}

	churnInterval := uc.consts.Int64Values["RotatePerBlockHeight"]
	churnRetry := uc.consts.Int64Values["RotateRetryBlocks"]

	var next int64
	if lastHeight-lastChurn <= churnInterval {
		next = lastChurn + churnInterval
	} else {
		next = lastHeight + ((lastHeight - lastChurn + churnInterval) % churnRetry)
	}
	return next, nil
}

func (uc *Usecase) computeLastChurn() (int64, error) {
	vaults, err := uc.thorchain.GetAsgardVaults()
	if err != nil {
		return 0, errors.Wrap(err, "failed to get Vaults")
	}

	var lastChurn int64
	for _, v := range vaults {
		if v.Status == thorchain.ActiveVault && v.BlockHeight > lastChurn {
			lastChurn = v.BlockHeight
		}
	}
	return lastChurn, nil
}

func (uc *Usecase) calculatePoolActivationCountdown(lastHeight int64) int64 {
	newPoolCycle := uc.consts.Int64Values["NewPoolCycle"]
	return newPoolCycle - lastHeight%newPoolCycle
}

func (uc *Usecase) updateConstantsByMimir() error {
	mimir, err := uc.thorchain.GetMimir()
	if err != nil {
		return err
	}
	for mkey, mval := range mimir {
		mkey = strings.Replace(mkey, "mimir//", "", -1)
		for ckey := range uc.consts.Int64Values {
			if strings.EqualFold(mkey, ckey) {
				uc.consts.Int64Values[ckey], err = strconv.ParseInt(mval, 10, 64)
				if err != nil {
					return err
				}
				break
			}
		}
	}
	return nil
<<<<<<< HEAD
=======
}

// GetTotalVolChanges returns an array of total changes and running total of all pools in rune.
func (uc *Usecase) GetTotalVolChanges(inv models.Interval, from, to time.Time) ([]models.TotalVolChanges, error) {
	if err := inv.Validate(); err != nil {
		return nil, err
	}

	return uc.store.GetTotalVolChanges(inv, from, to)
>>>>>>> e0bcecca
}<|MERGE_RESOLUTION|>--- conflicted
+++ resolved
@@ -538,8 +538,6 @@
 		}
 	}
 	return nil
-<<<<<<< HEAD
-=======
 }
 
 // GetTotalVolChanges returns an array of total changes and running total of all pools in rune.
@@ -549,5 +547,4 @@
 	}
 
 	return uc.store.GetTotalVolChanges(inv, from, to)
->>>>>>> e0bcecca
 }