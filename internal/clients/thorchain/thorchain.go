package thorchain

import (
	"encoding/json"
	"fmt"
	"net/http"
	"sort"
	"sync"
	"time"

	"github.com/pkg/errors"
	"github.com/rs/zerolog"
	"github.com/rs/zerolog/log"
	"gitlab.com/thorchain/midgard/internal/clients/thorchain/types"
	"gitlab.com/thorchain/midgard/internal/common"
	"gitlab.com/thorchain/midgard/internal/config"
	"gitlab.com/thorchain/midgard/internal/models"
)

// Scanner will fetch and store events sequence from thorchain client.
type Scanner struct {
	client   Thorchain
	store    Store
	interval time.Duration
	handlers map[string]handlerFunc
	stopChan chan struct{}
	mu       sync.Mutex
	logger   zerolog.Logger
}

// Store represents methods required by Scanner to store thorchain events.
type Store interface {
	CreateGenesis(genesis models.Genesis) (int64, error)
	CreateSwapRecord(record models.EventSwap) error
	CreateStakeRecord(record models.EventStake) error
	CreateUnStakesRecord(record models.EventUnstake) error
	CreateRewardRecord(record models.EventReward) error
	CreateAddRecord(record models.EventAdd) error
	CreatePoolRecord(record models.EventPool) error
	CreateGasRecord(record models.EventGas) error
	CreateRefundRecord(record models.EventRefund) error
	CreateSlashRecord(record models.EventSlash) error
	GetMaxID() (int64, error)
}

type handlerFunc func(types.Event) error

// NewScanner create a new instance of Scanner.
func NewScanner(client Thorchain, store Store, interval time.Duration) (*Scanner, error) {
	sc := &Scanner{
		client:   client,
		store:    store,
		interval: interval,
		handlers: map[string]handlerFunc{},
		stopChan: make(chan struct{}),
		logger:   log.With().Str("module", "thorchain_scanner").Logger(),
	}
	sc.handlers[types.StakeEventType] = sc.processStakeEvent
	sc.handlers[types.SwapEventType] = sc.processSwapEvent
	sc.handlers[types.UnstakeEventType] = sc.processUnstakeEvent
	sc.handlers[types.RewardEventType] = sc.processRewardEvent
	sc.handlers[types.RefundEventType] = sc.processRefundEvent
	sc.handlers[types.AddEventType] = sc.processAddEvent
	sc.handlers[types.PoolEventType] = sc.processPoolEvent
	sc.handlers[types.GasEventType] = sc.processGasEvent
	sc.handlers[types.SlashEventType] = sc.processSlashEvent
	return sc, nil
}

// Start will start the scanner.
func (sc *Scanner) Start() error {
	sc.logger.Info().Msg("starting thorchain scanner")

	go sc.scan()
	return nil
}

// Stop will attempt to stop the scanner (blocking until the scanner stops completely).
func (sc *Scanner) Stop() error {
	sc.logger.Info().Msg("stoping thorchain scanner")

	close(sc.stopChan)
	sc.mu.Lock()
	sc.mu.Unlock()
	return nil
}

func (sc *Scanner) scan() {
	sc.mu.Lock()
	defer sc.mu.Unlock()

	sc.logger.Info().Msg("getting thorchain genesis")
	genesisTime, err := sc.client.GetGenesis()
	if err != nil {
		sc.logger.Error().Err(err).Msg("failed to get genesis from thorchain")
	}

	err = sc.processGenesis(genesisTime)
	if err != nil {
		sc.logger.Error().Err(err).Msg("failed to set genesis in db")
	}
	sc.logger.Info().Msg("processed thorchain genesis")

	sc.logger.Info().Msg("thorchain event scanning started")
	defer sc.logger.Info().Msg("thorchain event scanning stopped")

	currentPos := int64(1) // We start from 1
	maxID, err := sc.store.GetMaxID()
	if err != nil {
		sc.logger.Error().Err(err).Msg("failed to get currentPos from data store")
	} else {
		sc.logger.Info().Int64("previous pos", maxID).Msg("find previous maxID")
		currentPos = maxID + 1
	}

	for {
		sc.logger.Debug().Msg("sleeping thorchain scan")
		time.Sleep(time.Second * 1)

		select {
		case <-sc.stopChan:
			return
		default:
			sc.logger.Debug().Int64("currentPos", currentPos).Msg("request events")

			maxID, eventsCount, err := sc.processEvents(currentPos)
			if err != nil {
				sc.logger.Error().Err(err).Msg("failed to get events from thorchain")
				continue
			}
			if eventsCount == 0 {
				select {
				case <-sc.stopChan:
				case <-time.After(sc.interval):
					sc.logger.Debug().Str("ScanInterval", sc.interval.String()).Msg("finished waiting ScanInterval")
				}
				continue
			}
			currentPos = maxID + 1
		}
	}
}

func (sc *Scanner) processGenesis(genesisTime types.Genesis) error {
	sc.logger.Debug().Msg("processGenesisTime")

	record := models.NewGenesis(genesisTime)
	_, err := sc.store.CreateGenesis(record)
	if err != nil {
		return errors.Wrap(err, "failed to create genesis record")
	}
	return nil
}

// returns (maxID, len(events), err)
func (sc *Scanner) processEvents(id int64) (int64, int, error) {
	events, err := sc.client.GetEvents(id)
	if err != nil {
		return id, 0, errors.Wrap(err, "failed to get events")
	}

	// sort events lowest ID first. Ensures we don't process an event out of order
	sort.Slice(events[:], func(i, j int) bool {
		return events[i].ID < events[j].ID
	})

	maxID := id
	for _, evt := range events {
		maxID = evt.ID
		sc.logger.Info().Int64("maxID", maxID).Msg("new maxID")
<<<<<<< HEAD
		if evt.HasOutboundTx() && evt.OutTxs == nil {
			outTx, err := sc.getOutTx(evt)
=======
		if evt.OutTxs == nil {
			outTx, err := sc.client.GetOutTx(evt)
>>>>>>> a5e658cc
			if err != nil {
				sc.logger.Err(err).Msg("GetOutTx failed")
			} else {
				evt.OutTxs = outTx
			}
		}

		h, ok := sc.handlers[evt.Type]
		if ok {
			sc.logger.Debug().Msg("process " + evt.Type)
			err = h(evt)
			if err != nil {
				sc.logger.Err(err).Msg("process event failed")
			}
		} else {
			sc.logger.Info().Str("evt.Type", evt.Type).Msg("Unknown event type")
		}
	}
	return maxID, len(events), nil
}

func (sc *Scanner) processSwapEvent(evt types.Event) error {
	sc.logger.Debug().Msg("processSwapEvent")
	var swap types.EventSwap
	err := json.Unmarshal(evt.Event, &swap)
	if err != nil {
		return errors.Wrap(err, "failed to unmarshal swap event")
	}
	record := models.NewSwapEvent(swap, evt)
	err = sc.store.CreateSwapRecord(record)
	if err != nil {
		return errors.Wrap(err, "failed to create swap record")
	}
	return nil
}

func (sc *Scanner) processStakeEvent(evt types.Event) error {
	sc.logger.Debug().Msg("processStakeEvent")
	var stake types.EventStake
	err := json.Unmarshal(evt.Event, &stake)
	if err != nil {
		return errors.Wrap(err, "failed to unmarshal stake event")
	}
	record := models.NewStakeEvent(stake, evt)
	err = sc.store.CreateStakeRecord(record)
	if err != nil {
		return errors.Wrap(err, "failed to create stake record")
	}
	return nil
}

func (sc *Scanner) processUnstakeEvent(evt types.Event) error {
	sc.logger.Debug().Msg("processUnstakeEvent")
	var unstake types.EventUnstake
	err := json.Unmarshal(evt.Event, &unstake)
	if err != nil {
		return errors.Wrap(err, "failed to unmarshal unstake event")
	}
	record := models.NewUnstakeEvent(unstake, evt)
	err = sc.store.CreateUnStakesRecord(record)
	if err != nil {
		return errors.Wrap(err, "failed to create unstake record")
	}
	return nil
}

func (sc *Scanner) processRewardEvent(evt types.Event) error {
	sc.logger.Debug().Msg("processRewardEvent")
	var rewards types.EventRewards
	err := json.Unmarshal(evt.Event, &rewards)
	if err != nil {
		return errors.Wrap(err, "failed to unmarshal rewards event")
	}
	record := models.NewRewardEvent(rewards, evt)
	err = sc.store.CreateRewardRecord(record)
	if err != nil {
		return errors.Wrap(err, "failed to create rewards record")
	}
	return nil
}

func (sc *Scanner) processAddEvent(evt types.Event) error {
	sc.logger.Debug().Msg("processAddEvent")
	var add types.EventAdd
	err := json.Unmarshal(evt.Event, &add)
	if err != nil {
		return errors.Wrap(err, "failed to unmarshal add event")
	}
	record := models.NewAddEvent(add, evt)
	err = sc.store.CreateAddRecord(record)
	if err != nil {
		return errors.Wrap(err, "failed to create add record")
	}
	return nil
}

func (sc *Scanner) processPoolEvent(evt types.Event) error {
	sc.logger.Debug().Msg("processPoolEvent")
	var pool types.EventPool
	err := json.Unmarshal(evt.Event, &pool)
	if err != nil {
		return errors.Wrap(err, "failed to unmarshal pool event")
	}
	record := models.NewPoolEvent(pool, evt)
	err = sc.store.CreatePoolRecord(record)
	if err != nil {
		return errors.Wrap(err, "failed to create pool record")
	}
	return nil
}

func (sc *Scanner) processGasEvent(evt types.Event) error {
	sc.logger.Debug().Msg("processGasEvent")
	var gas types.EventGas
	err := json.Unmarshal(evt.Event, &gas)
	if err != nil {
		return errors.Wrap(err, "failed to unmarshal gas event")
	}
	record := models.NewGasEvent(gas, evt)
	err = sc.store.CreateGasRecord(record)
	if err != nil {
		return errors.Wrap(err, "failed to create gas record")
	}
	return nil
}

func (sc *Scanner) processRefundEvent(evt types.Event) error {
	sc.logger.Debug().Msg("processRefundEvent")
	var refund types.EventRefund
	err := json.Unmarshal(evt.Event, &refund)
	if err != nil {
		return errors.Wrap(err, "failed to unmarshal refund event")
	}
	record := models.NewRefundEvent(refund, evt)
	err = sc.store.CreateRefundRecord(record)
	if err != nil {
		return errors.Wrap(err, "failed to create refund record")
	}
	return nil
}

func (sc *Scanner) processSlashEvent(evt types.Event) error {
	sc.logger.Debug().Msg("processSlashEvent")
	var slash types.EventSlash
	err := json.Unmarshal(evt.Event, &slash)
	if err != nil {
		return errors.Wrap(err, "failed to unmarshal slash event")
	}
	record := models.NewSlashEvent(slash, evt)
	err = sc.store.CreateSlashRecord(record)
	if err != nil {
		return errors.Wrap(err, "failed to create slash record")
	}
	return nil
}

// Thorchain represents api that any thorchain client should provide.
type Thorchain interface {
	GetGenesis() (types.Genesis, error)
	GetEvents(id int64) ([]types.Event, error)
	GetOutTx(event types.Event) (common.Txs, error)
	GetNetworkInfo(totalDepth uint64) (models.NetworkInfo, error)
	GetNodeAccounts() ([]types.NodeAccount, error)
	GetVaultData() (types.VaultData, error)
	GetConstants() (types.ConstantValues, error)
	GetAsgardVaults() ([]types.Vault, error)
	GetLastChainHeight() (types.LastHeights, error)
}

// Client implements Thorchain and uses http to get requested data from thorchain.
type Client struct {
	thorchainEndpoint  string
	tendermintEndpoint string
	httpClient         *http.Client
	logger             zerolog.Logger
}

// NewClient create a new instance of Client.
func NewClient(cfg config.ThorChainConfiguration) (*Client, error) {
	if cfg.Host == "" {
		return nil, errors.New("thorchain host is empty")
	}

	sc := &Client{
		thorchainEndpoint:  fmt.Sprintf("%s://%s/thorchain", cfg.Scheme, cfg.Host),
		tendermintEndpoint: fmt.Sprintf("%s://%s", cfg.Scheme, cfg.RPCHost),
		httpClient: &http.Client{
			Timeout: cfg.ReadTimeout,
		},
		logger: log.With().Str("module", "thorchain_client").Logger(),
	}
	return sc, nil
}

// GetGenesis fetch chain genesis info from tendermint.
func (c *Client) GetGenesis() (types.Genesis, error) {
	url := fmt.Sprintf("%s/genesis", c.tendermintEndpoint)
	var genesis types.Genesis
	err := c.requestEndpoint(url, &genesis)
	if err != nil {
		return types.Genesis{}, err
	}
	return genesis, nil
}

// GetEvents fetch next 100 events occurred after id.
func (c *Client) GetEvents(id int64) ([]types.Event, error) {
	url := fmt.Sprintf("%s/events/%d", c.thorchainEndpoint, id)
	var events []types.Event
	err := c.requestEndpoint(url, &events)
	if err != nil {
		return nil, err
	}
	return events, nil
}

// GetOutTx fetch output txs of an event by input tx id.
func (c *Client) GetOutTx(event types.Event) (common.Txs, error) {
	if event.InTx.ID.IsEmpty() {
		return nil, nil
	}
	url := fmt.Sprintf("%s/keysign/%d", c.thorchainEndpoint, event.Height)
	var chainTxout types.QueryResTxOut
	err := c.requestEndpoint(url, &chainTxout)
	if err != nil {
		return nil, err
	}

	var outTxs common.Txs
	for _, chain := range chainTxout.Chains {
		for _, tx := range chain.TxArray {
			if tx.InHash == event.InTx.ID {
				outTx := common.Tx{
					ID:        tx.OutHash,
					ToAddress: tx.ToAddress,
					Memo:      tx.Memo,
					Chain:     tx.Chain,
					Coins: common.Coins{
						tx.Coin,
					},
				}
				if outTx.ID.IsEmpty() {
					outTx.ID = common.UnknownTxID
				}
				outTxs = append(outTxs, outTx)
			}
		}
	}
	return outTxs, nil
}

func (c *Client) GetNetworkInfo(totalDepth uint64) (models.NetworkInfo, error) {
	var netInfo models.NetworkInfo
	nodeAccounts, err := c.GetNodeAccounts()
	if err != nil {
		return models.NetworkInfo{}, errors.Wrap(err, "failed to get NodeAccounts")
	}

	vaultData, err := c.GetVaultData()
	if err != nil {
		return models.NetworkInfo{}, errors.Wrap(err, "failed to get VaultData")
	}

	vaults, err := c.GetAsgardVaults()
	if err != nil {
		return models.NetworkInfo{}, errors.Wrap(err, "failed to get Vaults")
	}

	consts, err := c.GetConstants()
	if err != nil {
		return models.NetworkInfo{}, errors.Wrap(err, "failed to get NetworkConstants")
	}
	churnInterval, ok := consts.Int64Values["RotatePerBlockHeight"]
	if !ok {
		return models.NetworkInfo{}, errors.Wrap(err, "failed to get RotatePerBlockHeight")
	}
	churnRetry, ok := consts.Int64Values["RotateRetryBlocks"]
	if !ok {
		return models.NetworkInfo{}, errors.Wrap(err, "failed to get RotateRetryBlocks")
	}
	lastHeight, err := c.GetLastChainHeight()
	if err != nil {
		return models.NetworkInfo{}, errors.Wrap(err, "failed to get LastChainHeight")
	}

	var lastChurn int64
	for _, v := range vaults {
		if v.Status == types.ActiveVault && v.BlockHeight > lastChurn {
			lastChurn = v.BlockHeight
		}
	}

	if lastHeight.Statechain-lastChurn <= churnInterval {
		netInfo.NextChurnHeight = lastChurn + churnInterval
	} else {
		netInfo.NextChurnHeight = lastHeight.Statechain + ((lastHeight.Statechain - lastChurn + churnInterval) % churnRetry)
	}

	var activeNodes []types.NodeAccount
	var standbyNodes []types.NodeAccount
	var totalBond uint64
	for _, node := range nodeAccounts {
		if node.Status == types.Active {
			activeNodes = append(activeNodes, node)
			netInfo.ActiveBonds = append(netInfo.ActiveBonds, node.Bond)
		} else if node.Status == types.Standby {
			standbyNodes = append(standbyNodes, node)
			netInfo.StandbyBonds = append(netInfo.StandbyBonds, node.Bond)
		}
		totalBond += node.Bond
	}

	var metric models.BondMetrics
	if len(activeNodes) > 0 {
		metric.MinimumActiveBond = activeNodes[0].Bond
		for _, node := range activeNodes {
			metric.TotalActiveBond += node.Bond
			if node.Bond > metric.MaximumActiveBond {
				metric.MaximumActiveBond = node.Bond
			}
			if node.Bond < metric.MinimumActiveBond {
				metric.MinimumActiveBond = node.Bond
			}
		}
		metric.AverageActiveBond = float64(metric.TotalActiveBond) / float64(len(activeNodes))
		metric.MedianActiveBond = activeNodes[len(activeNodes)/2].Bond
	}

	if len(standbyNodes) > 0 {
		metric.MinimumStandbyBond = standbyNodes[0].Bond
		for _, node := range standbyNodes {
			metric.TotalStandbyBond += node.Bond
			if node.Bond > metric.MaximumStandbyBond {
				metric.MaximumStandbyBond = node.Bond
			}
			if node.Bond < metric.MinimumStandbyBond {
				metric.MinimumStandbyBond = node.Bond
			}
		}
		metric.AverageStandbyBond = float64(metric.TotalStandbyBond) / float64(len(standbyNodes))
		metric.MedianStandbyBond = standbyNodes[len(standbyNodes)/2].Bond
	}

	netInfo.TotalStaked = totalDepth
	netInfo.BondMetrics = metric
	netInfo.ActiveNodeCount = len(activeNodes)
	netInfo.StandbyNodeCount = len(standbyNodes)
	netInfo.TotalReserve = vaultData.TotalReserve
	if totalBond+netInfo.TotalStaked != 0 {
		netInfo.PoolShareFactor = float64(totalBond-netInfo.TotalStaked) / float64(totalBond+netInfo.TotalStaked)
	}
	netInfo.BlockReward.BlockReward = float64(netInfo.TotalReserve) / float64(6*6307200)
	netInfo.BlockReward.BondReward = (1 - netInfo.PoolShareFactor) * netInfo.BlockReward.BlockReward
	netInfo.BlockReward.StakeReward = netInfo.BlockReward.BlockReward - netInfo.BlockReward.BondReward
	netInfo.BondingROI = (netInfo.BlockReward.BondReward * 6307200) / float64(totalBond)
	netInfo.StakingROI = (netInfo.BlockReward.StakeReward * 6307200) / float64(netInfo.TotalStaked)
	return netInfo, nil
}

// GetNodeAccounts fetch account info of chain nodes.
func (c *Client) GetNodeAccounts() ([]types.NodeAccount, error) {
	url := fmt.Sprintf("%s/nodeaccounts", c.thorchainEndpoint)
	var nodeAccounts []types.NodeAccount
	err := c.requestEndpoint(url, &nodeAccounts)
	if err != nil {
		return nil, err
	}
	return nodeAccounts, nil
}

// GetVaultData fetch the chain vault data.
func (c *Client) GetVaultData() (types.VaultData, error) {
	url := fmt.Sprintf("%s/vault", c.thorchainEndpoint)
	var vault types.VaultData
	err := c.requestEndpoint(url, &vault)
	if err != nil {
		return types.VaultData{}, err
	}
	return vault, nil
}

// GetConstants fetch network constants values.
func (c *Client) GetConstants() (types.ConstantValues, error) {
	url := fmt.Sprintf("%s/constants", c.thorchainEndpoint)
	var consts types.ConstantValues
	err := c.requestEndpoint(url, &consts)
	if err != nil {
		return types.ConstantValues{}, err
	}
	return consts, nil
}

// GetAsgardVaults fetch asgard vaults info.
func (c *Client) GetAsgardVaults() ([]types.Vault, error) {
	url := fmt.Sprintf("%s/vaults/asgard", c.thorchainEndpoint)
	var vaults []types.Vault
	err := c.requestEndpoint(url, &vaults)
	if err != nil {
		return nil, err
	}
	return vaults, nil
}

// GetLastChainHeight fetch the last block info.
func (c *Client) GetLastChainHeight() (types.LastHeights, error) {
	url := fmt.Sprintf("%s/lastblock", c.thorchainEndpoint)
	var last types.LastHeights
	err := c.requestEndpoint(url, &last)
	if err != nil {
		return types.LastHeights{}, err
	}
	return last, nil
}

func (c *Client) requestEndpoint(url string, result interface{}) error {
	c.logger.Debug().Msg(url)
	resp, err := c.httpClient.Get(url)
	if err != nil {
		return err
	}
	defer func() {
		if err := resp.Body.Close(); nil != err {
			c.logger.Error().Err(err).Msg("could not close the http response properly")
		}
	}()

	if err := json.NewDecoder(resp.Body).Decode(result); nil != err {
		return errors.Wrapf(err, "failed to unmarshal result as %T", result)
	}
	return nil
}<|MERGE_RESOLUTION|>--- conflicted
+++ resolved
@@ -168,13 +168,8 @@
 	for _, evt := range events {
 		maxID = evt.ID
 		sc.logger.Info().Int64("maxID", maxID).Msg("new maxID")
-<<<<<<< HEAD
-		if evt.HasOutboundTx() && evt.OutTxs == nil {
-			outTx, err := sc.getOutTx(evt)
-=======
 		if evt.OutTxs == nil {
 			outTx, err := sc.client.GetOutTx(evt)
->>>>>>> a5e658cc
 			if err != nil {
 				sc.logger.Err(err).Msg("GetOutTx failed")
 			} else {
